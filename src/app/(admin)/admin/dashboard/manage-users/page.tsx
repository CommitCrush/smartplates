--- conflicted
+++ resolved
@@ -154,97 +154,6 @@
         </div>
       </div>
 
-<<<<<<< HEAD
-      {/* Users Grid */}
-      <div className="grid gap-4">
-        {users.map((user) => (
-          <Card key={user.id} className="p-6">
-            <div className="flex flex-col lg:flex-row lg:items-center lg:justify-between gap-4">
-              {/* User Info */}
-              <div className="flex items-start gap-4">
-                <div className="w-12 h-12 bg-primary-100 dark:bg-primary-900 rounded-full flex items-center justify-center">
-                  <User className="w-6 h-6 text-primary-600 dark:text-primary-400" />
-                </div>
-                
-                <div className="flex-1">
-                  <div className="flex items-center gap-2 mb-1">
-                    <h3 className="font-semibold text-lg">{user.name}</h3>
-                    <Badge className={getRoleBadgeColor(user.role)}>
-                      {user.role === 'admin' && <Shield className="w-3 h-3 mr-1" />}
-                      {user.role.toUpperCase()}
-                    </Badge>
-                    {user.isEmailVerified && (
-                      <Badge className="bg-green-100 text-green-800 dark:bg-green-900 dark:text-green-200">
-                        Verified
-                      </Badge>
-                    )}
-                    {user.isActive === false ? (
-                      <Badge className="bg-red-100 text-red-800 dark:bg-red-900 dark:text-red-200">Deaktiviert</Badge>
-                    ) : (
-                      <Badge className="bg-green-100 text-green-800 dark:bg-green-900 dark:text-green-200">Aktiv</Badge>
-                    )}
-                  </div>
-                  
-                  <div className="flex items-center gap-1 text-muted-foreground mb-2">
-                    <Mail className="w-4 h-4" />
-                    <span className="text-sm">{user.email}</span>
-                  </div>
-                  
-                  <div className="grid grid-cols-2 gap-4 text-sm">
-                    <div className="flex items-center gap-1">
-                      <Calendar className="w-4 h-4 text-muted-foreground" />
-                      <span className="text-muted-foreground">Joined:</span>
-                      <span>{formatDate(user.createdAt)}</span>
-                    </div>
-                    <div className="flex items-center gap-1">
-                      <Activity className="w-4 h-4 text-muted-foreground" />
-                      <span className="text-muted-foreground">Last Login:</span>
-                      <span>{formatDate(user.lastLoginAt)}</span>
-                    </div>
-                  </div>
-                </div>
-              </div>
-
-              {/* User Stats & Actions */}
-              <div className="flex flex-col lg:flex-row gap-4 lg:items-center">
-                {/* Stats */}
-                <div className="grid grid-cols-2 gap-4 text-sm">
-                  <div className="text-center">
-                    <div className="font-semibold text-primary-600">{user.savedRecipes}</div>
-                    <div className="text-muted-foreground">Saved</div>
-                  </div>
-                  <div className="text-center">
-                    <div className="font-semibold text-coral-600">{user.createdRecipes}</div>
-                    <div className="text-muted-foreground">Created</div>
-                  </div>
-                </div>
-
-                {/* Actions */}
-                <div className="flex gap-2">
-                  <Button 
-                    asChild
-                    variant="outline" 
-                    size="sm"
-                  >
-                    <a href={`/admin/dashboard/manage-users/${user.id}`}>
-                      <Eye className="w-4 h-4 mr-1" />
-                      View
-                    </a>
-                  </Button>
-                  
-                  {user.role !== 'admin' && (
-                    <Button
-                      asChild
-                      variant="outline"
-                      size="sm"
-                    >
-                      <a href={`/admin/dashboard/manage-users/${user.id}/edit`}>
-                        Edit
-                      </a>
-                    </Button>
-                  )}
-                </div>
-=======
       {/* Filters */}
       <Card>
         <CardHeader>
@@ -264,7 +173,6 @@
                   onChange={(e: React.ChangeEvent<HTMLInputElement>) => setSearchTerm(e.target.value)}
                   className="pl-10"
                 />
->>>>>>> 19e5504b
               </div>
             </div>
             <Select value={roleFilter} onValueChange={(value: any) => setRoleFilter(value)}>
@@ -329,53 +237,78 @@
                         {user.role === 'admin' && <Shield className="w-3 h-3 mr-1" />}
                         {user.role}
                       </Badge>
-                    </td>
-                    <td className="px-6 py-4">
-                      <div className="flex items-center gap-2">
-                        {user.isEmailVerified ? (
-                          <>
-                            <CheckCircle className="w-4 h-4 text-green-500" />
-                            <span className="text-sm text-green-600">Verified</span>
-                          </>
-                        ) : (
-                          <>
-                            <XCircle className="w-4 h-4 text-orange-500" />
-                            <span className="text-sm text-orange-600">Unverified</span>
-                          </>
-                        )}
-                      </div>
-                    </td>
-                    <td className="px-6 py-4 text-sm">
-                      {formatDate(user.createdAt)}
-                    </td>
-                    <td className="px-6 py-4 text-sm">
-                      {formatDate(user.lastLoginAt)}
-                    </td>
-                    <td className="px-6 py-4">
-                      <div className="text-sm">
-                        <div className="flex gap-4">
-                          <span className="text-primary-600">{user.savedRecipes} saved</span>
-                          <span className="text-coral-600">{user.createdRecipes} created</span>
-                        </div>
-                      </div>
-                    </td>
-                    <td className="px-6 py-4">
-                      <div className="flex items-center gap-2">
-                        <Button variant="ghost" size="sm" asChild>
-                          <Link href={`/admin/manage-users/${user.id}`}>
-                            <Eye className="w-4 h-4" />
-                          </Link>
-                        </Button>
-                        <Button variant="ghost" size="sm">
-                          <MoreHorizontal className="w-4 h-4" />
-                        </Button>
-                      </div>
-                    </td>
-                  </tr>
-                ))}
-              </tbody>
-            </table>
-          </div>
+                    )}
+                    {user.isActive === false ? (
+                      <Badge className="bg-red-100 text-red-800 dark:bg-red-900 dark:text-red-200">Deaktiviert</Badge>
+                    ) : (
+                      <Badge className="bg-green-100 text-green-800 dark:bg-green-900 dark:text-green-200">Aktiv</Badge>
+                    )}
+                  </div>
+                  
+                  <div className="flex items-center gap-1 text-muted-foreground mb-2">
+                    <Mail className="w-4 h-4" />
+                    <span className="text-sm">{user.email}</span>
+                  </div>
+                  
+                  <div className="grid grid-cols-2 gap-4 text-sm">
+                    <div className="flex items-center gap-1">
+                      <Calendar className="w-4 h-4 text-muted-foreground" />
+                      <span className="text-muted-foreground">Joined:</span>
+                      <span>{formatDate(user.createdAt)}</span>
+                    </div>
+                    <div className="flex items-center gap-1">
+                      <Activity className="w-4 h-4 text-muted-foreground" />
+                      <span className="text-muted-foreground">Last Login:</span>
+                      <span>{formatDate(user.lastLoginAt)}</span>
+                    </div>
+                  </div>
+                </div>
+              </div>
+
+              {/* User Stats & Actions */}
+              <div className="flex flex-col lg:flex-row gap-4 lg:items-center">
+                {/* Stats */}
+                <div className="grid grid-cols-2 gap-4 text-sm">
+                  <div className="text-center">
+                    <div className="font-semibold text-primary-600">{user.savedRecipes}</div>
+                    <div className="text-muted-foreground">Saved</div>
+                  </div>
+                  <div className="text-center">
+                    <div className="font-semibold text-coral-600">{user.createdRecipes}</div>
+                    <div className="text-muted-foreground">Created</div>
+                  </div>
+                </div>
+
+                {/* Actions */}
+                <div className="flex gap-2">
+                  <Button 
+                    asChild
+                    variant="outline" 
+                    size="sm"
+                  >
+                    <a href={`/admin/dashboard/manage-users/${user.id}`}>
+                      <Eye className="w-4 h-4 mr-1" />
+                      View
+                    </a>
+                  </Button>
+                  
+                  {user.role !== 'admin' && (
+                    <Button
+                      asChild
+                      variant="outline"
+                      size="sm"
+                    >
+                      <a href={`/admin/dashboard/manage-users/${user.id}/edit`}>
+                        Edit
+                      </a>
+                    </Button>
+                  )}
+                </div>
+              </div>
+            </div>
+          </Card>
+        ))}
+      </div>
 
           {/* Empty State */}
           {filteredUsers.length === 0 && (
