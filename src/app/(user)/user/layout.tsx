--- conflicted
+++ resolved
@@ -1,39 +1,12 @@
 import React from 'react';
 import Layout from '@/components/layout/Layout';
-
 interface UserLayoutProps {
   children: React.ReactNode;
 }
-
 export default function UserLayout({ children }: UserLayoutProps) {
   return (
-<<<<<<< HEAD
     <Layout>
       <div className="max-w-7xl mx-auto py-6 sm:px-6 lg:px-8">
-=======
-    <div className="min-h-screen bg-background">
-      <header className="bg-white shadow-sm border-b">
-        <div className="max-w-7xl mx-auto px-4 sm:px-6 lg:px-8">
-          <div className="flex justify-between items-center h-16">
-            <h1 className="text-xl font-semibold text-foreground">
-              SmartPlates
-            </h1>
-            <nav className="space-x-4">
-              <Link href="/user/profile" className="text-muted-foreground hover:text-foreground">
-                Profile
-              </Link>
-              <Link href="/user/dashboard/my_meal_plan/current" className="text-muted-foreground hover:text-foreground">
-                Meal Planning
-              </Link>
-              <Link href="/user/dashboard/ai-recipe" className="text-muted-foreground hover:text-foreground">
-                AI Rezeptideen
-              </Link>
-            </nav>
-          </div>
-        </div>
-      </header>
-      <main className="max-w-7xl mx-auto py-6 sm:px-6 lg:px-8">
->>>>>>> 61a98f73
         {children}
       </div>
     </Layout>
