/**
 * User My Recipes Page
 *
 * Shows all user's planned, uploaded, and saved recipes in organized tabs
 */

"use client";

<<<<<<< HEAD
import { useSession } from 'next-auth/react';
import { useRouter } from 'next/navigation';
import { useEffect, useState, useCallback } from 'react';
import { BookOpen, Heart, Upload, Calendar, Plus, Search, Filter, ShoppingCart, Trash2 } from 'lucide-react';
import Image from 'next/image';
import Link from 'next/link';
import { toast } from 'react-hot-toast';

interface Recipe {
  _id: string; // Use _id from MongoDB
  id: string;
  title: string;
  description: string;
  primaryImageUrl?: string; // Use primaryImageUrl from the UserRecipe model
  image?: string; // Keep for other recipe types if needed
=======
import { useSession } from "next-auth/react";
import { useRouter } from "next/navigation";
import { useState, useEffect, useCallback } from "react";
import {
  BookOpen,
  Heart,
  Upload,
  Calendar,
  Plus,
  Search,
  Filter,
  ShoppingCart,
  Trash2,
} from "lucide-react";
import Image from "next/image";
import Link from "next/link";
import { Button } from "@/components/ui/button";
import { cn } from "@/lib/utils";
import { useFavorites } from "@/hooks/useFavorites";
import { useAuth } from "@/context/authContext";
import { useMealPlanSync } from "@/hooks/useMealPlanSync";
import { toast } from "react-hot-toast";

interface Recipe {
  _id?: string; // MongoDB ID for uploaded recipes
  id: string;
  title: string;
  description: string;
  primaryImageUrl?: string; // MongoDB field
  image?: string; // Spoonacular/other sources
>>>>>>> 70d97873
  cookingTime: number;
  difficulty?: "easy" | "medium" | "hard"; // Optional for dynamic calculation
  category: string;
  isPublic: boolean;
  createdAt: string;
  plannedDate?: string;
  weekRange?: string;
  mealType?: string;
  servings?: number;
  notes?: string;
  // Additional fields for recipe ID resolution
  recipeId?: string;
  originalRecipeId?: string;
  spoonacularId?: string;
  sourceRecipeId?: string;
}

interface Favorite {
  recipeId: string;
  recipeTitle: string;
  recipeImage: string;
  createdAt: string;
}

interface Favorite {
  recipeId: string;
  recipeTitle: string;
  recipeImage: string;
  createdAt: string;
}

interface ShoppingList {
  id: string;
  name: string;
  recipeCount: number;
  createdAt: string;
}

type TabType = "uploaded" | "saved" | "planned" | "shopping-list";

export default function MyRecipesPage() {
  const { data: session, status } = useSession();
  const router = useRouter();
<<<<<<< HEAD
  const [activeTab, setActiveTab] = useState<TabType>('uploaded');
  const [searchTerm, setSearchTerm] = useState('');
  const [filterCategory, setFilterCategory] = useState('all');
=======
  const [activeTab, setActiveTab] = useState<TabType>("uploaded");
  const [searchTerm, setSearchTerm] = useState("");
  const [filterCategory, setFilterCategory] = useState("all");
  const {
    favorites,
    refetch: fetchFavorites,
    toggleFavorite,
    isFavorited,
  } = useFavorites();
  const { isAuthenticated } = useAuth();
  const { syncCounter, triggerSync } = useMealPlanSync();
>>>>>>> 70d97873
  const [data, setData] = useState<{
    uploaded: Recipe[];
    saved: Recipe[];
    planned: Recipe[];
    "shopping-list": ShoppingList[];
  }>({
    uploaded: [],
    saved: [],
    planned: [],
    "shopping-list": [],
  });
  const [loading, setLoading] = useState(true);
  const [deleting, setDeleting] = useState<string | null>(null);

<<<<<<< HEAD
  const fetchUserRecipes = useCallback(async (userId: string) => {
    try {
      const response = await fetch(`/api/users/recipes?userId=${userId}`);
      if (!response.ok) {
        throw new Error('Failed to fetch recipes');
      }
      const data = await response.json();
      // Map _id to id for consistency
      return (data.recipes || []).map((recipe: Recipe) => ({
        ...recipe,
        id: recipe._id,
        image: recipe.primaryImageUrl || recipe.image || '/placeholder-recipe.svg'
      }));
    } catch (error) {
      console.error('Error fetching user recipes:', error);
      return [];
    }
  }, []);

  const handleDeleteRecipe = async (recipeId: string) => {
    setDeleting(recipeId);
    try {
      const response = await fetch('/api/users/recipes', {
        method: 'DELETE',
        headers: {
          'Content-Type': 'application/json',
        },
        body: JSON.stringify({ recipeId }),
      });

      if (!response.ok) {
        const errorData = await response.json();
        throw new Error(errorData.error || 'Failed to delete recipe');
      }

      toast.success('Recipe deleted successfully!');
      // Refresh data after deletion
      loadUserData();
    } catch (error) {
      console.error('Error deleting recipe:', error);
      const errorMessage = error instanceof Error ? error.message : 'An unknown error occurred';
=======
  // Helper function to calculate total time like in RecipeCard
  const getTotalTime = (recipe: Recipe) => {
    // Prioritize readyInMinutes to match filterByDifficulty logic
    if ((recipe as any).readyInMinutes) return (recipe as any).readyInMinutes;
    if (recipe.cookingTime) return recipe.cookingTime; // Local recipe field
    if ((recipe as any).totalTime) return (recipe as any).totalTime;
    if ((recipe as any).preparationMinutes && (recipe as any).cookingMinutes) {
      return (
        (recipe as any).preparationMinutes + (recipe as any).cookingMinutes
      );
    }
    return 30; // Default fallback
  };

  // Helper function to calculate difficulty exactly like filterByDifficulty function
  const getDifficultyFromTime = (
    cookTime: number
  ): "easy" | "medium" | "hard" => {
    if (cookTime <= 15) return "easy";
    if (cookTime > 15 && cookTime < 35) return "medium";
    if (cookTime >= 35) return "hard";
    return "medium"; // fallback
  };

  // Helper function to extract actual recipe ID from planned recipe composite IDs
  const getActualRecipeId = (recipeId: string) => {
    // Format: planned-{actualRecipeId}-{date}-{mealType}-{index}
    // Example: planned-68eaba68ecac730ee175d7b1-2025-10-12-breakfast-0
    if (recipeId.startsWith("planned-")) {
      const parts = recipeId.split("-");
      if (parts.length >= 3) {
        // Check if it's already a spoonacular recipe: planned-spoonacular-715421-...
        if (parts[1] === "spoonacular" && parts.length >= 4) {
          return `spoonacular-${parts[2]}`;
        }

        // For MongoDB ObjectIds, they might represent Spoonacular recipes
        // but we need the actual Spoonacular ID which should be in the recipe data
        const extractedId = parts[1];
        console.log("🔍 Extracting recipe ID:", {
          original: recipeId,
          extracted: extractedId,
        });

        // For now, return the extracted ID and let the planned recipe data
        // provide the correct recipeId through the originalRecipeId field
        return extractedId;
      }
    }
    return recipeId;
  };

  // MongoDB User Recipes Fetcher
  const fetchUserRecipes = useCallback(async (userId: string) => {
    try {
      const response = await fetch(`/api/users/recipes?userId=${userId}`);
      if (!response.ok) {
        throw new Error("Failed to fetch recipes");
      }
      const data = await response.json();
      // Map _id to id for consistency and calculate difficulty
      return (data.recipes || []).map((recipe: Recipe) => {
        const totalTime = getTotalTime(recipe);
        const calculatedDifficulty = getDifficultyFromTime(totalTime);

        return {
          ...recipe,
          id: recipe._id || recipe.id,
          image: recipe.primaryImageUrl || recipe.image || "/placeholder-recipe.svg",
          difficulty: recipe.difficulty || calculatedDifficulty,
          cookingTime: totalTime,
        };
      });
    } catch (error) {
      console.error("Error fetching user recipes:", error);
      return [];
    }
  }, []);

  // Handle Recipe Deletion
  const handleDeleteRecipe = async (recipeId: string) => {
    setDeleting(recipeId);
    try {
      const response = await fetch("/api/users/recipes", {
        method: "DELETE",
        headers: {
          "Content-Type": "application/json",
        },
        body: JSON.stringify({ recipeId }),
      });

      if (!response.ok) {
        const errorData = await response.json();
        throw new Error(errorData.error || "Failed to delete recipe");
      }

      toast.success("Recipe deleted successfully!");
      // Refresh data after deletion
      loadUserData();
    } catch (error) {
      console.error("Error deleting recipe:", error);
      const errorMessage =
        error instanceof Error ? error.message : "An unknown error occurred";
>>>>>>> 70d97873
      toast.error(`Error: ${errorMessage}`);
    } finally {
      setDeleting(null);
    }
  };

<<<<<<< HEAD
=======
  // Delete Confirmation Toast
>>>>>>> 70d97873
  const showDeleteConfirmation = (recipeId: string) => {
    toast(
      (t) => (
        <div className="bg-white p-4 rounded-lg shadow-lg flex flex-col gap-4">
          <div className="text-center">
            <h3 className="text-lg font-semibold">Confirm Deletion</h3>
            <p className="text-sm text-gray-600 mt-1">
<<<<<<< HEAD
              Are you sure you want to delete this recipe? This action cannot be undone.
=======
              Are you sure you want to delete this recipe? This action cannot be
              undone.
>>>>>>> 70d97873
            </p>
          </div>
          <div className="flex justify-end gap-3">
            <button
              onClick={() => toast.dismiss(t.id)}
              className="px-4 py-2 text-sm font-medium text-gray-700 bg-gray-100 rounded-md hover:bg-gray-200 focus:outline-none focus:ring-2 focus:ring-offset-2 focus:ring-gray-500"
            >
              Cancel
            </button>
            <button
              onClick={() => {
                toast.dismiss(t.id);
                handleDeleteRecipe(recipeId);
              }}
              className="px-4 py-2 text-sm font-medium text-white bg-red-600 rounded-md hover:bg-red-700 focus:outline-none focus:ring-2 focus:ring-offset-2 focus:ring-red-500"
            >
              Delete
            </button>
          </div>
        </div>
      ),
      {
        duration: 6000, // Persist until user action
<<<<<<< HEAD
        position: 'top-center',
      }
    );
  };

  const loadUserData = useCallback(async () => {
    if (status !== 'authenticated' || !session?.user?.id) {
=======
        position: "top-center",
      }
    );
  };

  // Handle favorite click for saved recipes (remove when clicked)
  const handleFavoriteClick = async (e: React.MouseEvent, recipe: Recipe) => {
    e.preventDefault();
    e.stopPropagation();

    if (isAuthenticated && activeTab === "saved") {
      await toggleFavorite(
        recipe.id,
        recipe.title,
        recipe.image || "/placeholder-recipe.svg"
      );
      // Refresh data to update the saved recipes list
      loadUserData();
    }
  };

  // Load User Data with MongoDB Integration
  const loadUserData = useCallback(async () => {
    if (status !== "authenticated" || !session?.user?.id) {
>>>>>>> 70d97873
      setLoading(false);
      return;
    }

    setLoading(true);
    try {
      // Parallel fetching for better performance
      const [plannedResponse, userRecipes, favoritesResponse] = await Promise.all([
<<<<<<< HEAD
        fetch('/api/users/planned-recipes').catch(e => { console.error('Error fetching planned recipes:', e); return null; }),
        fetchUserRecipes(session.user.id),
        fetch('/api/favorites').catch(e => { console.error('Error fetching favorites:', e); return null; })
=======
        fetch("/api/users/planned-recipes").catch((e) => {
          console.error("Error fetching planned recipes:", e);
          return null;
        }),
        fetchUserRecipes(session.user.id),
        fetch("/api/favorites").catch((e) => {
          console.error("Error fetching favorites:", e);
          return null;
        }),
>>>>>>> 70d97873
      ]);

      let plannedRecipes: Recipe[] = [];
      if (plannedResponse && plannedResponse.ok) {
        const plannedData = await plannedResponse.json();
<<<<<<< HEAD
        const rawPlannedRecipes = plannedData.data || [];
        
        const seenIds = new Set();
        plannedRecipes = rawPlannedRecipes.filter((recipe: Recipe) => {
          if (seenIds.has(recipe.id)) {
            console.warn(`Duplicate recipe ID found: ${recipe.id}, skipping duplicate`);
            return false;
          }
          seenIds.add(recipe.id);
          return true;
        });
=======
        let rawPlannedRecipes = plannedData.data || [];

        const seenIds = new Set();
        plannedRecipes = rawPlannedRecipes
          .filter((recipe: Recipe) => {
            if (seenIds.has(recipe.id)) {
              console.warn(
                `Duplicate recipe ID found: ${recipe.id}, skipping duplicate`
              );
              return false;
            }
            seenIds.add(recipe.id);
            return true;
          })
          .map((recipe: Recipe) => {
            const totalTime = getTotalTime(recipe);
            const calculatedDifficulty = getDifficultyFromTime(totalTime);

            return {
              ...recipe,
              // Override difficulty and time calculation for proper display
              difficulty: calculatedDifficulty, // Force calculated difficulty
              cookingTime: totalTime,
            };
          });
>>>>>>> 70d97873
      }

      let savedRecipes: Recipe[] = [];
      if (favoritesResponse && favoritesResponse.ok) {
        const favoritesData = await favoritesResponse.json();
<<<<<<< HEAD
        savedRecipes = (favoritesData.favorites || []).map((fav: Favorite) => ({
          id: fav.recipeId,
          title: fav.recipeTitle || 'Recipe',
          description: '',
          image: fav.recipeImage || '/placeholder-recipe.svg',
          cookingTime: 30,
          difficulty: 'medium' as const,
          category: 'Various',
          isPublic: true,
          createdAt: fav.createdAt
        }));
=======
        savedRecipes = (favoritesData.favorites || []).map((fav: Favorite) => {
          const totalTime = 30; // Default for favorites
          const calculatedDifficulty = getDifficultyFromTime(totalTime);

          return {
            id: fav.recipeId,
            title: fav.recipeTitle || "Recipe",
            description: "",
            image: fav.recipeImage || "/placeholder-recipe.svg",
            cookingTime: totalTime,
            difficulty: calculatedDifficulty,
            category: "Various",
            isPublic: true,
            createdAt: fav.createdAt,
          };
        });
>>>>>>> 70d97873
      }

      setData({
        uploaded: userRecipes,
        saved: savedRecipes,
        planned: plannedRecipes,
<<<<<<< HEAD
        'shopping-list': [
          { id: 'sl1', name: 'Weekly Groceries', recipeCount: 5, createdAt: '2024-09-21' },
          { id: 'sl2', name: 'Dinner Party Prep', recipeCount: 3, createdAt: '2024-09-20' },
        ]
      });

=======
        "shopping-list": [
          {
            id: "sl1",
            name: "Weekly Groceries",
            recipeCount: 5,
            createdAt: "2024-09-21",
          },
          {
            id: "sl2",
            name: "Dinner Party Prep",
            recipeCount: 3,
            createdAt: "2024-09-20",
          },
        ],
      });
>>>>>>> 70d97873
    } catch (error) {
      console.error("Error loading data:", error);
    } finally {
      setLoading(false);
    }
  }, [status, session, fetchUserRecipes]);

  useEffect(() => {
<<<<<<< HEAD
    if (status === 'unauthenticated') {
      router.push('/');
    } else if (status === 'authenticated') {
      loadUserData();
    }
  }, [status, loadUserData, router]);
=======
    if (status === "unauthenticated") {
      router.push("/");
      return;
    }

    if (status === "authenticated") {
      loadUserData();
    }
  }, [status, router, loadUserData]);

  // 🔄 SYNC: Reload data when meal plans change on other pages
  useEffect(() => {
    if (status === "authenticated" && syncCounter > 0) {
      console.log("🔄 My Recipes: Syncing data due to meal plan changes");
      loadUserData();
    }
  }, [syncCounter, status, loadUserData]);
>>>>>>> 70d97873

  const filteredItems = data[activeTab].filter((item) => {
    if (activeTab === "shopping-list") {
      const shoppingList = item as ShoppingList;
      return shoppingList.name.toLowerCase().includes(searchTerm.toLowerCase());
    }
    const recipe = item as Recipe;
    const matchesSearch =
      recipe.title.toLowerCase().includes(searchTerm.toLowerCase()) ||
      (recipe.description &&
        recipe.description.toLowerCase().includes(searchTerm.toLowerCase()));
    const matchesCategory =
      filterCategory === "all" || recipe.category === filterCategory;
    return matchesSearch && matchesCategory;
  });

  const categories = ["all", "Italian", "Indian", "Mediterranean", "Dessert"];

  const getDifficultyColor = (difficulty: string) => {
    switch (difficulty) {
      case "easy":
        return "text-green-600 bg-green-100";
      case "medium":
        return "text-yellow-600 bg-yellow-100";
      case "hard":
        return "text-red-600 bg-red-100";
      default:
        return "text-gray-600 bg-gray-100";
    }
  };

  if (status === "loading" || loading) {
    return (
      <div className="flex items-center justify-center min-h-96">
        <div className="animate-spin rounded-full h-8 w-8 border-b-2 border-primary"></div>
      </div>
    );
  }

  return (
    <div className="max-w-7xl mx-auto p-6">
      {/* Header */}
      <div className="flex flex-col sm:flex-row justify-between items-start sm:items-center mb-6">
        <div className="flex items-center space-x-3 mb-4 sm:mb-0">
          <BookOpen className="h-6 w-6 text-primary" />
          <div>
            <h1 className="text-2xl font-bold">My Recipes</h1>
            <p className="text-gray-600">
              Manage your uploaded, saved, and planned recipes
            </p>
          </div>
        </div>
        <Link
          href="/user/my_added_recipes/new"
          className="flex items-center space-x-2 px-4 py-2 bg-primary text-white rounded-lg hover:bg-primary/90 transition-colors"
        >
          <Plus className="h-4 w-4" />
          <span>Upload Recipe</span>
        </Link>
      </div>

      {/* Tabs */}
      <div className="flex space-x-1 mb-6 bg-gray-100 p-1 rounded-lg w-fit">
        <button
          onClick={() => setActiveTab("uploaded")}
          className={`flex items-center space-x-2 px-4 py-2 rounded-md transition-colors ${
            activeTab === "uploaded"
              ? "bg-white text-primary shadow-sm"
              : "text-gray-600 hover:text-gray-900"
          }`}
        >
          <Upload className="h-4 w-4" />
          <span>Uploaded ({data.uploaded.length})</span>
        </button>
        <button
          onClick={() => setActiveTab("saved")}
          className={`flex items-center space-x-2 px-4 py-2 rounded-md transition-colors ${
            activeTab === "saved"
              ? "bg-white text-primary shadow-sm"
              : "text-gray-600 hover:text-gray-900"
          }`}
        >
          <Heart className="h-4 w-4" />
          <span>Saved ({data.saved.length})</span>
        </button>
        <button
          onClick={() => setActiveTab("planned")}
          className={`flex items-center space-x-2 px-4 py-2 rounded-md transition-colors ${
            activeTab === "planned"
              ? "bg-white text-primary shadow-sm"
              : "text-gray-600 hover:text-gray-900"
          }`}
        >
          <Calendar className="h-4 w-4" />
          <span>Planned ({data.planned.length})</span>
        </button>
        <button
          onClick={() => setActiveTab("shopping-list")}
          className={`flex items-center space-x-2 px-4 py-2 rounded-md transition-colors ${
            activeTab === "shopping-list"
              ? "bg-white text-primary shadow-sm"
              : "text-gray-600 hover:text-gray-900"
          }`}
        >
          <ShoppingCart className="h-4 w-4" />
          <span>My Shopping List ({data["shopping-list"].length})</span>
        </button>
      </div>

      {/* Search and Filter */}
      <div className="flex flex-col sm:flex-row gap-4 mb-6">
        <div className="relative flex-1">
          <Search className="absolute left-3 top-1/2 transform -translate-y-1/2 h-4 w-4 text-gray-400" />
          <input
            type="text"
            placeholder={
              activeTab === "shopping-list"
                ? "Search shopping lists..."
                : "Search recipes..."
            }
            value={searchTerm}
            onChange={(e) => setSearchTerm(e.target.value)}
            className="w-full pl-10 pr-4 py-2 border border-gray-300 rounded-lg focus:ring-2 focus:ring-primary focus:border-transparent"
          />
        </div>
        {activeTab !== "shopping-list" && (
          <div className="flex items-center space-x-2">
            <Filter className="h-4 w-4 text-gray-400" />
            <select
              value={filterCategory}
              onChange={(e) => setFilterCategory(e.target.value)}
              className="px-3 py-2 border border-gray-300 rounded-lg focus:ring-2 focus:ring-primary focus:border-transparent"
            >
              {categories.map((category) => (
                <option key={category} value={category}>
                  {category === "all" ? "All Categories" : category}
                </option>
              ))}
            </select>
          </div>
        )}
      </div>

      {/* Content Grid */}
      {filteredItems.length > 0 ? (
        <div className="grid grid-cols-1 md:grid-cols-2 lg:grid-cols-3 gap-6">
          {activeTab === "shopping-list"
            ? (filteredItems as ShoppingList[]).map((list) => (
                <div
                  key={list.id}
                  className="bg-white rounded-lg shadow-sm border hover:shadow-md transition-shadow"
                >
                  <div className="relative h-48 flex items-center justify-center bg-gray-100 rounded-t-lg">
                    <ShoppingCart className="h-16 w-16 text-gray-300" />
                  </div>
<<<<<<< HEAD
                </div>
              </div>
            ))
          ) : (
            (filteredItems as Recipe[]).map((recipe) => (
              <div key={recipe.id} className="bg-white rounded-lg shadow-sm border hover:shadow-md transition-shadow">
                <div className="relative h-48">
                  <Image
                    src={recipe.image || recipe.primaryImageUrl || '/placeholder-recipe.svg'}
                    alt={recipe.title}
                    fill
                    className="object-cover rounded-t-lg"
                  />
                  {activeTab === 'uploaded' && (
                    <div className="absolute top-2 right-2">
                      <span className={`px-2 py-1 rounded-full text-xs font-medium ${
                        recipe.isPublic ? 'bg-green-100 text-green-800' : 'bg-gray-100 text-gray-800'
                      }`}>
                        {recipe.isPublic ? 'Public' : 'Private'}
                      </span>
                    </div>
                  )}
                  {activeTab === 'planned' && recipe.plannedDate && (
                    <div className="absolute top-2 right-2 space-y-1">
                      <span className="block px-2 py-1 bg-blue-100 text-blue-800 rounded-full text-xs font-medium">
                        {new Date(recipe.plannedDate).toLocaleDateString()}
                      </span>
                      {recipe.mealType && (
                        <span className="block px-2 py-1 bg-green-100 text-green-800 rounded-full text-xs font-medium">
                          {recipe.mealType}
=======
                  <div className="p-4">
                    <h3 className="font-semibold text-lg mb-2 line-clamp-1">
                      {list.name}
                    </h3>
                    <p className="text-gray-600 text-sm mb-3">
                      {list.recipeCount} recipes
                    </p>
                    <div className="mt-3 pt-3 border-t flex justify-between items-center">
                      <div className="text-xs text-gray-500">
                        <span>
                          Created{" "}
                          {new Date(list.createdAt).toLocaleDateString()}
>>>>>>> 70d97873
                        </span>
                      </div>
                      <Link
                        href={`#`}
                        className="text-primary hover:text-primary/80 text-sm font-medium"
                      >
                        View List
                      </Link>
                    </div>
                  </div>
                </div>
              ))
            : (filteredItems as Recipe[]).map((recipe) => {
                const totalTime = getTotalTime(recipe);
                // Always calculate difficulty based on time, regardless of recipe source
                const calculatedDifficulty = recipe.difficulty || getDifficultyFromTime(totalTime);

                // For planned recipes, check if there's a separate recipeId field
                let actualRecipeId = recipe.id;
                if (recipe.id.startsWith("planned-")) {
                  // Try to get the original recipeId if available from multiple possible fields
                  const originalRecipeId =
                    recipe.recipeId ||
                    recipe.originalRecipeId ||
                    recipe.spoonacularId ||
                    recipe.sourceRecipeId;

                  if (originalRecipeId) {
                    // If we have an original recipe ID, use it
                    actualRecipeId = originalRecipeId;
                    console.log("✅ Using original recipe ID:", {
                      compositeId: recipe.id,
                      originalId: originalRecipeId,
                    });
                  } else {
                    // Fallback to parsing the composite ID
                    actualRecipeId = getActualRecipeId(recipe.id);
                    console.log(
                      "⚠️ No original recipe ID found, using parsed ID:",
                      { compositeId: recipe.id, parsedId: actualRecipeId }
                    );
                  }
                }

                // Use MongoDB _id for uploaded recipes, actualRecipeId for others
                const linkId = activeTab === "uploaded" ? (recipe._id || recipe.id) : actualRecipeId;

                return (
                  <div
                    key={recipe.id}
                    className="bg-white rounded-lg shadow-sm border hover:shadow-md transition-shadow relative"
                  >
                    {/* Favorite Button for Saved Recipes - Red and removes on click */}
                    {activeTab === "saved" && isAuthenticated && (
                      <Button
                        variant="ghost"
                        size="sm"
                        onClick={(e) => handleFavoriteClick(e, recipe)}
                        className={cn(
                          "absolute top-2 right-2 z-10 w-8 h-8 p-0 rounded-full bg-white/90 backdrop-blur-sm hover:bg-white transition-all duration-200 text-red-500 hover:text-red-600"
                        )}
                      >
                        <Heart className="w-4 h-4 fill-current transition-all duration-200" />
                      </Button>
                    )}

                    <Link href={`/recipe/${linkId}`}>
                      <div className="relative h-48">
                        <Image
                          src={
                            recipe.primaryImageUrl ||
                            recipe.image ||
                            "/placeholder-recipe.svg"
                          }
                          alt={recipe.title}
                          fill
                          className="object-cover rounded-t-lg"
                        />
                        {activeTab === "uploaded" && (
                          <div className="absolute top-2 left-2">
                            <span
                              className={`px-2 py-1 rounded-full text-xs font-medium ${
                                recipe.isPublic
                                  ? "bg-green-100 text-green-800"
                                  : "bg-gray-100 text-gray-800"
                              }`}
                            >
                              {recipe.isPublic ? "Public" : "Private"}
                            </span>
                          </div>
                        )}
                        {activeTab === "planned" && recipe.plannedDate && (
                          <div className="absolute top-2 left-2 space-y-1">
                            <span className="block px-2 py-1 bg-blue-100 text-blue-800 rounded-full text-xs font-medium">
                              {new Date(
                                recipe.plannedDate
                              ).toLocaleDateString()}
                            </span>
                            {recipe.mealType && (
                              <span className="block px-2 py-1 bg-green-100 text-green-800 rounded-full text-xs font-medium">
                                {recipe.mealType}
                              </span>
                            )}
                          </div>
                        )}
                      </div>
                      <div className="p-4">
                        <h3 className="font-semibold text-lg mb-2 line-clamp-1">
                          {recipe.title}
                        </h3>
                        <p className="text-gray-600 text-sm mb-3 line-clamp-2">
                          {recipe.description}
                        </p>

                        {activeTab === "planned" && recipe.notes && (
                          <div className="mb-3 p-2 bg-yellow-50 border border-yellow-200 rounded text-xs">
                            <span className="font-medium text-yellow-800">
                              Note:
                            </span>
                            <span className="text-yellow-700 ml-1">
                              {recipe.notes}
                            </span>
                          </div>
                        )}

                        <div className="flex items-center justify-between text-sm">
                          <div className="flex items-center space-x-3">
                            <span className="text-gray-500">
                              {totalTime} min
                            </span>
                            <span
                              className={`px-2 py-1 rounded-full text-xs font-medium ${getDifficultyColor(
                                calculatedDifficulty
                              )}`}
                            >
                              {calculatedDifficulty}
                            </span>
                          </div>
                          <span className="text-primary font-medium">
                            {recipe.category}
                          </span>
                        </div>
<<<<<<< HEAD
                      ) : (
                        <span>Added {new Date(recipe.createdAt).toLocaleDateString()}</span>
                      )}
                    </div>
                    <div className="flex items-center space-x-2">
                      <Link
                        href={`/recipe/${recipe._id}`}
                        className="text-primary hover:text-primary/80 text-sm font-medium"
                      >
                        View Recipe
                      </Link>
                      {activeTab === 'uploaded' && (
                        <button
                          onClick={() => showDeleteConfirmation(recipe._id)}
                          disabled={deleting === recipe._id}
                          className="p-1 text-red-500 hover:text-red-700 disabled:text-gray-400"
                          aria-label="Delete recipe"
                        >
                          {deleting === recipe._id ? (
                            <div className="animate-spin rounded-full h-4 w-4 border-b-2 border-red-500"></div>
                          ) : (
                            <Trash2 className="h-4 w-4" />
                          )}
                        </button>
                      )}
                    </div>
=======
                        <div className="mt-3 pt-3 border-t flex justify-between items-center">
                          <div className="text-xs text-gray-500">
                            {activeTab === "planned" && recipe.weekRange ? (
                              <div>
                                <div>{recipe.weekRange}</div>
                                <div>
                                  Added{" "}
                                  {new Date(
                                    recipe.createdAt
                                  ).toLocaleDateString()}
                                </div>
                                {recipe.servings && (
                                  <div className="mt-1 text-blue-600">
                                    {recipe.servings} serving
                                    {recipe.servings !== 1 ? "s" : ""}
                                  </div>
                                )}
                              </div>
                            ) : (
                              <span>
                                Added{" "}
                                {new Date(
                                  recipe.createdAt
                                ).toLocaleDateString()}
                              </span>
                            )}
                          </div>
                          <div className="flex items-center space-x-2">
                            {activeTab === "uploaded" && (
                              <button
                                onClick={(e) => {
                                  e.preventDefault();
                                  e.stopPropagation();
                                  showDeleteConfirmation(recipe._id || recipe.id);
                                }}
                                disabled={deleting === (recipe._id || recipe.id)}
                                className="p-1 text-red-500 hover:text-red-700 disabled:text-gray-400"
                                aria-label="Delete recipe"
                              >
                                {deleting === (recipe._id || recipe.id) ? (
                                  <div className="animate-spin rounded-full h-4 w-4 border-b-2 border-red-500"></div>
                                ) : (
                                  <Trash2 className="h-4 w-4" />
                                )}
                              </button>
                            )}
                          </div>
                        </div>
                      </div>
                    </Link>
>>>>>>> 70d97873
                  </div>
                );
              })}
        </div>
      ) : (
        <div className="text-center py-12">
          <BookOpen className="h-16 w-16 text-gray-300 mx-auto mb-4" />
          <h3 className="text-lg font-medium text-gray-900 mb-2">
            {activeTab === "shopping-list"
              ? "No shopping lists found"
              : "No recipes found"}
          </h3>
          <p className="text-gray-500 mb-4">
            {activeTab === "uploaded" &&
              "You haven't uploaded any recipes yet."}
            {activeTab === "saved" && "You haven't saved any recipes yet."}
            {activeTab === "planned" && "You don't have any planned recipes."}
            {activeTab === "shopping-list" &&
              "You don't have any shopping lists yet."}
          </p>
          {activeTab === "uploaded" && (
            <Link
              href="/user/my_added_recipes/new"
              className="inline-flex items-center space-x-2 px-4 py-2 bg-primary text-white rounded-lg hover:bg-primary/90 transition-colors"
            >
              <Plus className="h-4 w-4" />
              <span>Upload Your First Recipe</span>
            </Link>
          )}
          {activeTab === "saved" && (
            <Link
              href="/recipe"
              className="inline-flex items-center space-x-2 px-4 py-2 bg-primary text-white rounded-lg hover:bg-primary/90 transition-colors"
            >
              <BookOpen className="h-4 w-4" />
              <span>Explore Recipes</span>
            </Link>
          )}
          {activeTab === "planned" && (
            <Link
              href="/user/meal-plan/current"
              className="inline-flex items-center space-x-2 px-4 py-2 bg-primary text-white rounded-lg hover:bg-primary/90 transition-colors"
            >
              <Calendar className="h-4 w-4" />
              <span>Start Meal Planning</span>
            </Link>
          )}
          {activeTab === "shopping-list" && (
            <Link
              href="#" // Link to a page to create a new shopping list
              className="inline-flex items-center space-x-2 px-4 py-2 bg-primary text-white rounded-lg hover:bg-primary/90 transition-colors"
            >
              <Plus className="h-4 w-4" />
              <span>Create Shopping List</span>
            </Link>
          )}
        </div>
      )}
    </div>
  );
}<|MERGE_RESOLUTION|>--- conflicted
+++ resolved
@@ -6,23 +6,6 @@
 
 "use client";
 
-<<<<<<< HEAD
-import { useSession } from 'next-auth/react';
-import { useRouter } from 'next/navigation';
-import { useEffect, useState, useCallback } from 'react';
-import { BookOpen, Heart, Upload, Calendar, Plus, Search, Filter, ShoppingCart, Trash2 } from 'lucide-react';
-import Image from 'next/image';
-import Link from 'next/link';
-import { toast } from 'react-hot-toast';
-
-interface Recipe {
-  _id: string; // Use _id from MongoDB
-  id: string;
-  title: string;
-  description: string;
-  primaryImageUrl?: string; // Use primaryImageUrl from the UserRecipe model
-  image?: string; // Keep for other recipe types if needed
-=======
 import { useSession } from "next-auth/react";
 import { useRouter } from "next/navigation";
 import { useState, useEffect, useCallback } from "react";
@@ -53,7 +36,6 @@
   description: string;
   primaryImageUrl?: string; // MongoDB field
   image?: string; // Spoonacular/other sources
->>>>>>> 70d97873
   cookingTime: number;
   difficulty?: "easy" | "medium" | "hard"; // Optional for dynamic calculation
   category: string;
@@ -78,13 +60,6 @@
   createdAt: string;
 }
 
-interface Favorite {
-  recipeId: string;
-  recipeTitle: string;
-  recipeImage: string;
-  createdAt: string;
-}
-
 interface ShoppingList {
   id: string;
   name: string;
@@ -97,11 +72,6 @@
 export default function MyRecipesPage() {
   const { data: session, status } = useSession();
   const router = useRouter();
-<<<<<<< HEAD
-  const [activeTab, setActiveTab] = useState<TabType>('uploaded');
-  const [searchTerm, setSearchTerm] = useState('');
-  const [filterCategory, setFilterCategory] = useState('all');
-=======
   const [activeTab, setActiveTab] = useState<TabType>("uploaded");
   const [searchTerm, setSearchTerm] = useState("");
   const [filterCategory, setFilterCategory] = useState("all");
@@ -113,7 +83,6 @@
   } = useFavorites();
   const { isAuthenticated } = useAuth();
   const { syncCounter, triggerSync } = useMealPlanSync();
->>>>>>> 70d97873
   const [data, setData] = useState<{
     uploaded: Recipe[];
     saved: Recipe[];
@@ -128,49 +97,6 @@
   const [loading, setLoading] = useState(true);
   const [deleting, setDeleting] = useState<string | null>(null);
 
-<<<<<<< HEAD
-  const fetchUserRecipes = useCallback(async (userId: string) => {
-    try {
-      const response = await fetch(`/api/users/recipes?userId=${userId}`);
-      if (!response.ok) {
-        throw new Error('Failed to fetch recipes');
-      }
-      const data = await response.json();
-      // Map _id to id for consistency
-      return (data.recipes || []).map((recipe: Recipe) => ({
-        ...recipe,
-        id: recipe._id,
-        image: recipe.primaryImageUrl || recipe.image || '/placeholder-recipe.svg'
-      }));
-    } catch (error) {
-      console.error('Error fetching user recipes:', error);
-      return [];
-    }
-  }, []);
-
-  const handleDeleteRecipe = async (recipeId: string) => {
-    setDeleting(recipeId);
-    try {
-      const response = await fetch('/api/users/recipes', {
-        method: 'DELETE',
-        headers: {
-          'Content-Type': 'application/json',
-        },
-        body: JSON.stringify({ recipeId }),
-      });
-
-      if (!response.ok) {
-        const errorData = await response.json();
-        throw new Error(errorData.error || 'Failed to delete recipe');
-      }
-
-      toast.success('Recipe deleted successfully!');
-      // Refresh data after deletion
-      loadUserData();
-    } catch (error) {
-      console.error('Error deleting recipe:', error);
-      const errorMessage = error instanceof Error ? error.message : 'An unknown error occurred';
-=======
   // Helper function to calculate total time like in RecipeCard
   const getTotalTime = (recipe: Recipe) => {
     // Prioritize readyInMinutes to match filterByDifficulty logic
@@ -274,17 +200,13 @@
       console.error("Error deleting recipe:", error);
       const errorMessage =
         error instanceof Error ? error.message : "An unknown error occurred";
->>>>>>> 70d97873
       toast.error(`Error: ${errorMessage}`);
     } finally {
       setDeleting(null);
     }
   };
 
-<<<<<<< HEAD
-=======
   // Delete Confirmation Toast
->>>>>>> 70d97873
   const showDeleteConfirmation = (recipeId: string) => {
     toast(
       (t) => (
@@ -292,12 +214,8 @@
           <div className="text-center">
             <h3 className="text-lg font-semibold">Confirm Deletion</h3>
             <p className="text-sm text-gray-600 mt-1">
-<<<<<<< HEAD
-              Are you sure you want to delete this recipe? This action cannot be undone.
-=======
               Are you sure you want to delete this recipe? This action cannot be
               undone.
->>>>>>> 70d97873
             </p>
           </div>
           <div className="flex justify-end gap-3">
@@ -321,15 +239,6 @@
       ),
       {
         duration: 6000, // Persist until user action
-<<<<<<< HEAD
-        position: 'top-center',
-      }
-    );
-  };
-
-  const loadUserData = useCallback(async () => {
-    if (status !== 'authenticated' || !session?.user?.id) {
-=======
         position: "top-center",
       }
     );
@@ -354,7 +263,6 @@
   // Load User Data with MongoDB Integration
   const loadUserData = useCallback(async () => {
     if (status !== "authenticated" || !session?.user?.id) {
->>>>>>> 70d97873
       setLoading(false);
       return;
     }
@@ -363,11 +271,6 @@
     try {
       // Parallel fetching for better performance
       const [plannedResponse, userRecipes, favoritesResponse] = await Promise.all([
-<<<<<<< HEAD
-        fetch('/api/users/planned-recipes').catch(e => { console.error('Error fetching planned recipes:', e); return null; }),
-        fetchUserRecipes(session.user.id),
-        fetch('/api/favorites').catch(e => { console.error('Error fetching favorites:', e); return null; })
-=======
         fetch("/api/users/planned-recipes").catch((e) => {
           console.error("Error fetching planned recipes:", e);
           return null;
@@ -377,25 +280,11 @@
           console.error("Error fetching favorites:", e);
           return null;
         }),
->>>>>>> 70d97873
       ]);
 
       let plannedRecipes: Recipe[] = [];
       if (plannedResponse && plannedResponse.ok) {
         const plannedData = await plannedResponse.json();
-<<<<<<< HEAD
-        const rawPlannedRecipes = plannedData.data || [];
-        
-        const seenIds = new Set();
-        plannedRecipes = rawPlannedRecipes.filter((recipe: Recipe) => {
-          if (seenIds.has(recipe.id)) {
-            console.warn(`Duplicate recipe ID found: ${recipe.id}, skipping duplicate`);
-            return false;
-          }
-          seenIds.add(recipe.id);
-          return true;
-        });
-=======
         let rawPlannedRecipes = plannedData.data || [];
 
         const seenIds = new Set();
@@ -421,25 +310,11 @@
               cookingTime: totalTime,
             };
           });
->>>>>>> 70d97873
       }
 
       let savedRecipes: Recipe[] = [];
       if (favoritesResponse && favoritesResponse.ok) {
         const favoritesData = await favoritesResponse.json();
-<<<<<<< HEAD
-        savedRecipes = (favoritesData.favorites || []).map((fav: Favorite) => ({
-          id: fav.recipeId,
-          title: fav.recipeTitle || 'Recipe',
-          description: '',
-          image: fav.recipeImage || '/placeholder-recipe.svg',
-          cookingTime: 30,
-          difficulty: 'medium' as const,
-          category: 'Various',
-          isPublic: true,
-          createdAt: fav.createdAt
-        }));
-=======
         savedRecipes = (favoritesData.favorites || []).map((fav: Favorite) => {
           const totalTime = 30; // Default for favorites
           const calculatedDifficulty = getDifficultyFromTime(totalTime);
@@ -456,21 +331,12 @@
             createdAt: fav.createdAt,
           };
         });
->>>>>>> 70d97873
       }
 
       setData({
         uploaded: userRecipes,
         saved: savedRecipes,
         planned: plannedRecipes,
-<<<<<<< HEAD
-        'shopping-list': [
-          { id: 'sl1', name: 'Weekly Groceries', recipeCount: 5, createdAt: '2024-09-21' },
-          { id: 'sl2', name: 'Dinner Party Prep', recipeCount: 3, createdAt: '2024-09-20' },
-        ]
-      });
-
-=======
         "shopping-list": [
           {
             id: "sl1",
@@ -486,7 +352,6 @@
           },
         ],
       });
->>>>>>> 70d97873
     } catch (error) {
       console.error("Error loading data:", error);
     } finally {
@@ -495,14 +360,6 @@
   }, [status, session, fetchUserRecipes]);
 
   useEffect(() => {
-<<<<<<< HEAD
-    if (status === 'unauthenticated') {
-      router.push('/');
-    } else if (status === 'authenticated') {
-      loadUserData();
-    }
-  }, [status, loadUserData, router]);
-=======
     if (status === "unauthenticated") {
       router.push("/");
       return;
@@ -520,7 +377,6 @@
       loadUserData();
     }
   }, [syncCounter, status, loadUserData]);
->>>>>>> 70d97873
 
   const filteredItems = data[activeTab].filter((item) => {
     if (activeTab === "shopping-list") {
@@ -676,38 +532,6 @@
                   <div className="relative h-48 flex items-center justify-center bg-gray-100 rounded-t-lg">
                     <ShoppingCart className="h-16 w-16 text-gray-300" />
                   </div>
-<<<<<<< HEAD
-                </div>
-              </div>
-            ))
-          ) : (
-            (filteredItems as Recipe[]).map((recipe) => (
-              <div key={recipe.id} className="bg-white rounded-lg shadow-sm border hover:shadow-md transition-shadow">
-                <div className="relative h-48">
-                  <Image
-                    src={recipe.image || recipe.primaryImageUrl || '/placeholder-recipe.svg'}
-                    alt={recipe.title}
-                    fill
-                    className="object-cover rounded-t-lg"
-                  />
-                  {activeTab === 'uploaded' && (
-                    <div className="absolute top-2 right-2">
-                      <span className={`px-2 py-1 rounded-full text-xs font-medium ${
-                        recipe.isPublic ? 'bg-green-100 text-green-800' : 'bg-gray-100 text-gray-800'
-                      }`}>
-                        {recipe.isPublic ? 'Public' : 'Private'}
-                      </span>
-                    </div>
-                  )}
-                  {activeTab === 'planned' && recipe.plannedDate && (
-                    <div className="absolute top-2 right-2 space-y-1">
-                      <span className="block px-2 py-1 bg-blue-100 text-blue-800 rounded-full text-xs font-medium">
-                        {new Date(recipe.plannedDate).toLocaleDateString()}
-                      </span>
-                      {recipe.mealType && (
-                        <span className="block px-2 py-1 bg-green-100 text-green-800 rounded-full text-xs font-medium">
-                          {recipe.mealType}
-=======
                   <div className="p-4">
                     <h3 className="font-semibold text-lg mb-2 line-clamp-1">
                       {list.name}
@@ -720,7 +544,6 @@
                         <span>
                           Created{" "}
                           {new Date(list.createdAt).toLocaleDateString()}
->>>>>>> 70d97873
                         </span>
                       </div>
                       <Link
@@ -863,34 +686,6 @@
                             {recipe.category}
                           </span>
                         </div>
-<<<<<<< HEAD
-                      ) : (
-                        <span>Added {new Date(recipe.createdAt).toLocaleDateString()}</span>
-                      )}
-                    </div>
-                    <div className="flex items-center space-x-2">
-                      <Link
-                        href={`/recipe/${recipe._id}`}
-                        className="text-primary hover:text-primary/80 text-sm font-medium"
-                      >
-                        View Recipe
-                      </Link>
-                      {activeTab === 'uploaded' && (
-                        <button
-                          onClick={() => showDeleteConfirmation(recipe._id)}
-                          disabled={deleting === recipe._id}
-                          className="p-1 text-red-500 hover:text-red-700 disabled:text-gray-400"
-                          aria-label="Delete recipe"
-                        >
-                          {deleting === recipe._id ? (
-                            <div className="animate-spin rounded-full h-4 w-4 border-b-2 border-red-500"></div>
-                          ) : (
-                            <Trash2 className="h-4 w-4" />
-                          )}
-                        </button>
-                      )}
-                    </div>
-=======
                         <div className="mt-3 pt-3 border-t flex justify-between items-center">
                           <div className="text-xs text-gray-500">
                             {activeTab === "planned" && recipe.weekRange ? (
@@ -941,7 +736,6 @@
                         </div>
                       </div>
                     </Link>
->>>>>>> 70d97873
                   </div>
                 );
               })}
