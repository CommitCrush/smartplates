--- conflicted
+++ resolved
@@ -8,7 +8,6 @@
 
 import { NextResponse } from 'next/server';
 import { withAuth } from '@/middleware/authMiddleware';
-<<<<<<< HEAD
 import { getCollection, COLLECTIONS } from '@/lib/db';
 
 async function getUsersHandler(request: Request): Promise<NextResponse> {
@@ -36,88 +35,6 @@
       success: true,
       data: mappedUsers,
       total: mappedUsers.length,
-=======
-import { getAllUsers } from '@/models/User';
-import { getServerSession } from 'next-auth';
-import { authOptions } from '@/lib/auth';
-import { shouldBeAdmin } from '@/config/team';
-
-interface MockUser {
-  id: string;
-  name: string;
-  email: string;
-  role: 'user' | 'admin';
-  isEmailVerified: boolean;
-  createdAt: string;
-  lastLoginAt: string;
-  savedRecipes: number;
-  createdRecipes: number;
-}
-
-async function getUsersHandler(request: Request): Promise<NextResponse> {
-  try {
-    // Check admin authentication using team config
-    const session = await getServerSession(authOptions);
-    if (!session?.user?.email) {
-      return NextResponse.json(
-        { success: false, error: 'Unauthorized' },
-        { status: 401 }
-      );
-    }
-
-    const isAdmin = shouldBeAdmin(session.user.email);
-    if (!isAdmin) {
-      return NextResponse.json(
-        { success: false, error: 'Forbidden - Admin access required' },
-        { status: 403 }
-      );
-    }
-
-    // Fetch real users from database
-    const users = await getAllUsers(1000, 0); // Get up to 1000 users
-
-    // Transform to expected format
-    const transformedUsers: MockUser[] = users.map((user: any) => ({
-      id: user._id?.toString() || user.id,
-      name: user.name || 'Unknown User',
-      email: user.email || '',
-      role: shouldBeAdmin(user.email) ? 'admin' : 'user',
-      isEmailVerified: user.emailVerified ? true : false,
-      createdAt: user.createdAt || new Date().toISOString(),
-      lastLoginAt: (user as any).lastLoginAt || user.createdAt || new Date().toISOString(),
-      savedRecipes: (user as any).savedRecipes?.length || 0,
-      createdRecipes: (user as any).createdRecipes?.length || 0,
-    }));
-
-    return NextResponse.json({
-      success: true,
-      users: transformedUsers,
-      total: transformedUsers.length,
-      timestamp: new Date().toISOString(),
-    });
-  } catch (error) {
-    console.error('Error fetching users:', error);
-
-    // Fallback to mock data if database fails
-    const mockUsers: MockUser[] = [
-      {
-        id: '1',
-        name: 'Esse Team',
-        email: 'esse@gmail.com',
-        role: 'admin',
-        isEmailVerified: true,
-        createdAt: '2025-09-01T10:00:00Z',
-        lastLoginAt: '2025-09-11T14:30:00Z',
-        savedRecipes: 23,
-        createdRecipes: 8,
-      },
-    ];
-
-    return NextResponse.json({
-      success: true,
-      users: mockUsers,
-      total: mockUsers.length,
->>>>>>> 19e5504b
       timestamp: new Date().toISOString(),
     });
   }
