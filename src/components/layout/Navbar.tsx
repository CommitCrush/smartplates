--- conflicted
+++ resolved
@@ -351,16 +351,6 @@
             <div className="pt-4 pb-3 border-t border-border">
               {!isAuthenticated ? (
                 <div className="space-y-2">
-<<<<<<< HEAD
-                  <Link href="/login" onClick={() => setIsMenuOpen(false)}>
-                    <Button
-                      variant="outline"
-                      className="w-full"
-                    >
-                      Sign In
-                    </Button>
-                  </Link>
-=======
                   <Button
                     variant="outline"
                     onClick={() => {
@@ -372,7 +362,6 @@
                   >
                     Sign In with Google
                   </Button>
->>>>>>> c11d4163
                   <Link href="/register" onClick={() => setIsMenuOpen(false)}>
                     <Button 
                       className="w-full bg-accent hover:bg-accent/90 shadow-lg focus:outline-none focus:ring-2 focus:ring-primary-500 focus:ring-offset-2"
