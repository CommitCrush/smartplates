--- conflicted
+++ resolved
@@ -85,19 +85,7 @@
               {isAuthenticated && (
                 <>
                   <Link
-<<<<<<< HEAD
                     href="/user/my_meal_plan/current"
-=======
-                    href="/user"
-                    className="text-foreground hover:text-primary-600 hover:bg-neutral-100 dark:hover:bg-neutral-800 px-3 py-2 rounded-md text-sm font-medium transition-colors focus:outline-none focus:ring-2 focus:ring-primary-500 focus:ring-offset-2"
-                    role="menuitem"
-                    tabIndex={0}
-                  >
-                    Dashboard
-                  </Link>
-                  <Link
-                    href="/user/meal-plan/current"
->>>>>>> 8e5e71f1
                     className="text-foreground hover:text-primary-600 hover:bg-neutral-100 dark:hover:bg-neutral-800 px-3 py-2 rounded-md text-sm font-medium transition-colors focus:outline-none focus:ring-2 focus:ring-primary-500 focus:ring-offset-2"
                     role="menuitem"
                     tabIndex={0}
