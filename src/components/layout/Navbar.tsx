--- conflicted
+++ resolved
@@ -1,10 +1,7 @@
 /**
-<<<<<<< HEAD
+ * Main Navigation Component for SmartPlates
  * Main Navigation Bar Component
  * Features responsive design, authentication states, and user profile dropdown
-=======
- * Main Navigation Component for SmartPlates
->>>>>>> e8d6f057
  */
 
 'use client';
@@ -12,12 +9,9 @@
 import Link from 'next/link';
 import { useState } from 'react';
 import { useAuth } from '@/context/authContext';
-<<<<<<< HEAD
+import { Menu, X, User, LogOut, Settings, ChefHat } from 'lucide-react';
 import UserProfileDropdown from './UserProfileDropdown';
 import { Menu, X, User, LogOut, Settings, ChefHat, Sun, Moon } from 'lucide-react';
-=======
-import { Menu, X, User, LogOut, Settings, ChefHat } from 'lucide-react';
->>>>>>> e8d6f057
 import { Button } from '@/components/ui/button';
 import { ThemeToggle } from '@/components/ui/theme-toggle';
 
@@ -43,14 +37,11 @@
                 SmartPlates
               </span>
             </Link>
-<<<<<<< HEAD
-=======
             
             {/* Theme Toggle - Desktop */}
             <div className="hidden md:block">
               <ThemeToggle size="sm" />
             </div>
->>>>>>> e8d6f057
           </div>
 
           {/* Desktop Navigation */}
@@ -122,20 +113,6 @@
 
           {/* Authentication & User Menu */}
           <div className="hidden md:block">
-<<<<<<< HEAD
-            <div className="ml-4 flex items-center md:ml-6 space-x-4">
-              {/* User Profile Dropdown */}
-              <UserProfileDropdown />
-              
-              {/* Dark Mode Toggle */}
-              <button
-                onClick={toggleDarkMode}
-                className="p-2 text-gray-600 dark:text-gray-300 hover:text-primary-600 dark:hover:text-primary-400 hover:bg-gray-100 dark:hover:bg-gray-800 rounded-md transition-colors"
-                aria-label={isDarkMode ? 'Switch to light mode' : 'Switch to dark mode'}
-              >
-                {isDarkMode ? <Sun className="h-5 w-5" /> : <Moon className="h-5 w-5" />}
-              </button>
-=======
             <div className="ml-4 flex items-center md:ml-6">
               {!isAuthenticated ? (
                 <div className="flex space-x-2">
@@ -190,7 +167,18 @@
                   </Button>
                 </div>
               )}
->>>>>>> e8d6f057
+            <div className="ml-4 flex items-center md:ml-6 space-x-4">
+              {/* User Profile Dropdown */}
+              <UserProfileDropdown />
+              
+              {/* Dark Mode Toggle */}
+              <button
+                onClick={toggleDarkMode}
+                className="p-2 text-gray-600 dark:text-gray-300 hover:text-primary-600 dark:hover:text-primary-400 hover:bg-gray-100 dark:hover:bg-gray-800 rounded-md transition-colors"
+                aria-label={isDarkMode ? 'Switch to light mode' : 'Switch to dark mode'}
+              >
+                {isDarkMode ? <Sun className="h-5 w-5" /> : <Moon className="h-5 w-5" />}
+              </button>
             </div>
           </div>
 
