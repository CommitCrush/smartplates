--- conflicted
+++ resolved
@@ -1,23 +1,3 @@
-<<<<<<< HEAD
-'use client';
-
-import { useState } from 'react';
-import Image from 'next/image';
-import Link from 'next/link';
-import { Clock, Users, ChefHat, Heart, Star, BookmarkPlus } from 'lucide-react';
-import { Card, CardContent, CardFooter, CardHeader } from '@/components/ui/card';
-import { Badge } from '@/components/ui/badge';
-import { Button } from '@/components/ui/button';
-import { cn } from '@/lib/utils';
-import { Recipe } from '@/types/recipe';
-
-interface RecipeCardProps {
-  recipe: Recipe;
-  onLike?: (recipeId: string) => void;
-  onSave?: (recipeId: string) => void;
-  showAuthor?: boolean;
-  className?: string;
-=======
 /**
  * Recipe Card Component
  * 
@@ -41,201 +21,10 @@
   className?: string;
   showAuthor?: boolean;
   priority?: boolean; // For image loading priority
->>>>>>> 7adc6794
 }
 
 export function RecipeCard({ 
   recipe, 
-<<<<<<< HEAD
-  onLike, 
-  onSave, 
-  showAuthor = true, 
-  className 
-}: RecipeCardProps) {
-  const [isLiked, setIsLiked] = useState(false);
-  const [isSaved, setIsSaved] = useState(false);
-  const [isLoading, setIsLoading] = useState(false);
-
-  const handleLike = async (e: React.MouseEvent) => {
-    e.preventDefault();
-    e.stopPropagation();
-    
-    if (isLoading) return;
-    
-    setIsLoading(true);
-    try {
-      await onLike?.(recipe.id);
-      setIsLiked(!isLiked);
-    } catch (error) {
-      console.error('Error liking recipe:', error);
-    } finally {
-      setIsLoading(false);
-    }
-  };
-
-  const handleSave = async (e: React.MouseEvent) => {
-    e.preventDefault();
-    e.stopPropagation();
-    
-    if (isLoading) return;
-    
-    setIsLoading(true);
-    try {
-      await onSave?.(recipe.id);
-      setIsSaved(!isSaved);
-    } catch (error) {
-      console.error('Error saving recipe:', error);
-    } finally {
-      setIsLoading(false);
-    }
-  };
-
-  const getDifficultyColor = (difficulty: string) => {
-    switch (difficulty) {
-      case 'easy': return 'bg-green-100 text-green-800 dark:bg-green-900 dark:text-green-200';
-      case 'medium': return 'bg-yellow-100 text-yellow-800 dark:bg-yellow-900 dark:text-yellow-200';
-      case 'hard': return 'bg-red-100 text-red-800 dark:bg-red-900 dark:text-red-200';
-      default: return 'bg-gray-100 text-gray-800 dark:bg-gray-900 dark:text-gray-200';
-    }
-  };
-
-  const getCategoryColor = (category: string) => {
-    switch (category) {
-      case 'breakfast': return 'bg-orange-100 text-orange-800 dark:bg-orange-900 dark:text-orange-200';
-      case 'lunch': return 'bg-blue-100 text-blue-800 dark:bg-blue-900 dark:text-blue-200';
-      case 'dinner': return 'bg-purple-100 text-purple-800 dark:bg-purple-900 dark:text-purple-200';
-      case 'snack': return 'bg-pink-100 text-pink-800 dark:bg-pink-900 dark:text-pink-200';
-      case 'dessert': return 'bg-indigo-100 text-indigo-800 dark:bg-indigo-900 dark:text-indigo-200';
-      default: return 'bg-gray-100 text-gray-800 dark:bg-gray-900 dark:text-gray-200';
-    }
-  };
-
-  return (
-    <Card className={cn(
-      'group overflow-hidden transition-all duration-300 hover:shadow-lg hover:-translate-y-1',
-      className
-    )}>
-      <Link href={`/recipe/${recipe.id}`} className="block">
-        <CardHeader className="p-0 relative">
-          {/* Recipe Image */}
-          <div className="relative aspect-video overflow-hidden bg-gray-100 dark:bg-gray-800">
-            {recipe.image ? (
-              <Image
-                src={recipe.image}
-                alt={recipe.title}
-                fill
-                className="object-cover transition-transform duration-300 group-hover:scale-105"
-                sizes="(max-width: 768px) 100vw, (max-width: 1200px) 50vw, 33vw"
-              />
-            ) : (
-              <div className="flex items-center justify-center h-full text-gray-400 dark:text-gray-600">
-                <ChefHat className="h-12 w-12" />
-              </div>
-            )}
-            
-            {/* Actions Overlay */}
-            <div className="absolute top-3 right-3 flex gap-2 opacity-0 group-hover:opacity-100 transition-opacity duration-200">
-              <Button
-                size="sm"
-                variant="secondary"
-                onClick={handleLike}
-                disabled={isLoading}
-                className="h-8 w-8 p-0 bg-white/90 hover:bg-white dark:bg-gray-900/90 dark:hover:bg-gray-900"
-              >
-                <Heart 
-                  className={cn(
-                    'h-4 w-4',
-                    isLiked ? 'fill-red-500 text-red-500' : 'text-gray-600 dark:text-gray-400'
-                  )} 
-                />
-              </Button>
-              
-              <Button
-                size="sm"
-                variant="secondary"
-                onClick={handleSave}
-                disabled={isLoading}
-                className="h-8 w-8 p-0 bg-white/90 hover:bg-white dark:bg-gray-900/90 dark:hover:bg-gray-900"
-              >
-                <BookmarkPlus 
-                  className={cn(
-                    'h-4 w-4',
-                    isSaved ? 'fill-blue-500 text-blue-500' : 'text-gray-600 dark:text-gray-400'
-                  )} 
-                />
-              </Button>
-            </div>
-
-            {/* Badges */}
-            <div className="absolute top-3 left-3 flex gap-2">
-              <Badge className={getCategoryColor(recipe.category)}>
-                {recipe.category}
-              </Badge>
-              <Badge className={getDifficultyColor(recipe.difficulty)}>
-                {recipe.difficulty}
-              </Badge>
-            </div>
-
-            {/* Rating */}
-            {recipe.rating > 0 && (
-              <div className="absolute bottom-3 left-3 flex items-center gap-1 bg-white/90 dark:bg-gray-900/90 rounded-full px-2 py-1">
-                <Star className="h-3 w-3 fill-yellow-400 text-yellow-400" />
-                <span className="text-xs font-medium text-gray-900 dark:text-gray-100">
-                  {recipe.rating.toFixed(1)}
-                </span>
-                <span className="text-xs text-gray-600 dark:text-gray-400">
-                  ({recipe.ratingsCount})
-                </span>
-              </div>
-            )}
-          </div>
-        </CardHeader>
-
-        <CardContent className="p-4">
-          {/* Title */}
-          <h3 className="font-semibold text-lg mb-2 line-clamp-2 group-hover:text-primary-600 transition-colors">
-            {recipe.title}
-          </h3>
-
-          {/* Description */}
-          <p className="text-sm text-gray-600 dark:text-gray-400 mb-3 line-clamp-2">
-            {recipe.description}
-          </p>
-
-          {/* Recipe Meta */}
-          <div className="flex items-center gap-4 text-sm text-gray-500 dark:text-gray-400 mb-3">
-            <div className="flex items-center gap-1">
-              <Clock className="h-4 w-4" />
-              <span>{recipe.totalTime}m</span>
-            </div>
-            <div className="flex items-center gap-1">
-              <Users className="h-4 w-4" />
-              <span>{recipe.servings}</span>
-            </div>
-            <div className="flex items-center gap-1">
-              <Heart className="h-4 w-4" />
-              <span>{recipe.likesCount}</span>
-            </div>
-          </div>
-
-          {/* Dietary Restrictions & Tags */}
-          {(recipe.dietaryRestrictions.length > 0 || recipe.tags.length > 0) && (
-            <div className="flex flex-wrap gap-1 mb-3">
-              {recipe.dietaryRestrictions.slice(0, 2).map((restriction) => (
-                <Badge 
-                  key={restriction} 
-                  variant="outline" 
-                  className="text-xs py-0 px-2"
-                >
-                  {restriction}
-                </Badge>
-              ))}
-              {recipe.tags.slice(0, 2).map((tag) => (
-                <Badge 
-                  key={tag} 
-                  variant="secondary" 
-                  className="text-xs py-0 px-2"
-=======
   className, 
   showAuthor = true,
   priority = false 
@@ -349,41 +138,10 @@
                   key={tag} 
                   variant="outline" 
                   className="text-xs"
->>>>>>> 7adc6794
                 >
                   {tag}
                 </Badge>
               ))}
-<<<<<<< HEAD
-              {(recipe.dietaryRestrictions.length + recipe.tags.length) > 4 && (
-                <Badge variant="outline" className="text-xs py-0 px-2">
-                  +{(recipe.dietaryRestrictions.length + recipe.tags.length) - 4}
-                </Badge>
-              )}
-            </div>
-          )}
-        </CardContent>
-
-        {showAuthor && (
-          <CardFooter className="px-4 py-3 border-t bg-gray-50 dark:bg-gray-800/50">
-            <div className="flex items-center justify-between w-full">
-              <div className="flex items-center gap-2">
-                <div className="h-6 w-6 rounded-full bg-gray-300 dark:bg-gray-600 flex items-center justify-center">
-                  <span className="text-xs font-medium text-gray-600 dark:text-gray-400">
-                    {recipe.authorName.charAt(0).toUpperCase()}
-                  </span>
-                </div>
-                <span className="text-sm text-gray-600 dark:text-gray-400">
-                  {recipe.authorName}
-                </span>
-              </div>
-              <time className="text-xs text-gray-500 dark:text-gray-500">
-                {new Date(recipe.createdAt).toLocaleDateString()}
-              </time>
-            </div>
-          </CardFooter>
-        )}
-=======
               {recipe.tags.length > 2 && (
                 <Badge variant="outline" className="text-xs">
                   +{recipe.tags.length - 2}
@@ -392,7 +150,6 @@
             </div>
           </div>
         </CardFooter>
->>>>>>> 7adc6794
       </Link>
     </Card>
   );
