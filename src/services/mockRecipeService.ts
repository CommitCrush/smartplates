import { useState, useEffect } from 'react';
import type { Recipe } from '@/types/recipe';

// Holt alle Rezepte (optional mit Filter + Pagination)
export function useAllRecipes(
  query = '',
  options: Record<string, string> = {}
) {
  const [recipes, setRecipes] = useState<Recipe[]>([]);
  const [error, setError] = useState('');
  const [loading, setLoading] = useState(true);
  const [hasMore, setHasMore] = useState(false);

  useEffect(() => {
    const fetchRecipes = async () => {
      setLoading(true);
      try {
        const params = new URLSearchParams();
        if (query) params.append('search', query);
        Object.entries(options).forEach(([key, value]) => {
          if (value && value !== 'all') params.append(key, value);
        });

        const res = await fetch(`/api/recipes?${params.toString()}`);
        const data = await res.json();
<<<<<<< HEAD
        setRecipes(data.recipes || []);
        setError((data.recipes && data.recipes.length === 0) ? 'No recipes found' : '');
      } catch (error) {
        console.error('Error loading recipes:', error);
        setError('Error loading recipes');
=======

        const page = options.page ? parseInt(options.page, 10) : 1;
        const perPage = options.number ? parseInt(options.number, 10) : 30;
        const batch: Recipe[] = data.recipes || [];

        if (page > 1) {
          setRecipes((prev) => [...prev, ...batch]);
        } else {
          setRecipes(batch);
        }

        // Basic hasMore heuristic: if the batch returned at least perPage items,
        // assume there might be another page. Prefer total when available.
        if (typeof data.total === 'number') {
          const currentTotal = (page - 1) * perPage + batch.length;
          setHasMore(currentTotal < data.total);
        } else {
          setHasMore(batch.length >= perPage);
        }

        setError(batch.length === 0 && page === 1 ? 'Keine Rezepte gefunden' : '');
      } catch {
        if (options.page && parseInt(options.page, 10) > 1) {
          // On load-more failure, don't nuke previous items
          setError('Fehler beim Laden weiterer Rezepte');
        } else {
          setError('Fehler beim Laden der Rezepte');
          setRecipes([]);
        }
>>>>>>> aa2cc261
      } finally {
        setLoading(false);
      }
    };

    fetchRecipes();
  }, [query, options]);

  return { recipes, error, loading, hasMore };
}

// Holt ein Rezept per ID
export function useRecipeById(recipeId: string) {
  const [recipe, setRecipe] = useState<Recipe | null>(null);
  const [error, setError] = useState('');
  const [loading, setLoading] = useState(true);

  useEffect(() => {
    setLoading(true);
    fetch(`/api/recipes/${recipeId}`)
      .then((res) => res.json())
      .then((data) => {
        setRecipe(data.recipe);
        setLoading(false);
      })
      .catch(() => {
        setError('Error loading recipe');
        setLoading(false);
      });
  }, [recipeId]);

  return { recipe, error, loading };
}

// Holt Rezepte nach Mahlzeitentyp
export function useRecipesByMealType(type: string) {
  const [recipes, setRecipes] = useState<Recipe[]>([]);
  const [error, setError] = useState('');
  const [loading, setLoading] = useState(true);

  useEffect(() => {
    const fetchRecipes = async () => {
      setLoading(true);
      try {
        const params = new URLSearchParams();
        if (type) params.append('type', type);
        const res = await fetch(`/api/recipes?${params.toString()}`);
        const data = await res.json();
        setRecipes(data.recipes || []);
<<<<<<< HEAD
        setError((data.recipes && data.recipes.length === 0) ? 'No recipes found' : '');
=======
        setError(data.recipes && data.recipes.length === 0 ? 'Keine Rezepte gefunden' : '');
>>>>>>> aa2cc261
      } catch {
        setError('Error loading recipes');
      } finally {
        setLoading(false);
      }
    };
    fetchRecipes();
  }, [type]);

  return { recipes, error, loading };
}<|MERGE_RESOLUTION|>--- conflicted
+++ resolved
@@ -23,13 +23,6 @@
 
         const res = await fetch(`/api/recipes?${params.toString()}`);
         const data = await res.json();
-<<<<<<< HEAD
-        setRecipes(data.recipes || []);
-        setError((data.recipes && data.recipes.length === 0) ? 'No recipes found' : '');
-      } catch (error) {
-        console.error('Error loading recipes:', error);
-        setError('Error loading recipes');
-=======
 
         const page = options.page ? parseInt(options.page, 10) : 1;
         const perPage = options.number ? parseInt(options.number, 10) : 30;
@@ -59,7 +52,6 @@
           setError('Fehler beim Laden der Rezepte');
           setRecipes([]);
         }
->>>>>>> aa2cc261
       } finally {
         setLoading(false);
       }
@@ -109,11 +101,7 @@
         const res = await fetch(`/api/recipes?${params.toString()}`);
         const data = await res.json();
         setRecipes(data.recipes || []);
-<<<<<<< HEAD
-        setError((data.recipes && data.recipes.length === 0) ? 'No recipes found' : '');
-=======
         setError(data.recipes && data.recipes.length === 0 ? 'Keine Rezepte gefunden' : '');
->>>>>>> aa2cc261
       } catch {
         setError('Error loading recipes');
       } finally {
