/**
 * Spoonacular API Service
 * 
 * Integration with Spoonacular API for external recipe data
 * Replaces mock implementations with real recipe data
 */

import { Recipe } from '@/types/recipe';

/**
 * Recipe filter interface for search functionality
 */
export interface RecipeFilters {
  diet?: string;
  cuisine?: string;
  type?: string;
  intolerances?: string;
  includeIngredients?: string;
  excludeIngredients?: string;
  maxReadyTime?: number;
  minServings?: number;
  maxServings?: number;
  offset?: number;
  number?: number;
}

// Support both server-side and client-side API access
const SPOONACULAR_API_KEY = process.env.SPOONACULAR_API_KEY || process.env.NEXT_PUBLIC_SPOONACULAR_API_KEY;
const BASE_URL = 'https://api.spoonacular.com/recipes';

if (!SPOONACULAR_API_KEY) {
  console.warn('SPOONACULAR_API_KEY not found in environment variables');
} else if (process.env.NODE_ENV === 'development') {
  console.log('DEBUG Spoonacular API configured with key:', SPOONACULAR_API_KEY ? '***' + SPOONACULAR_API_KEY.slice(-4) : 'not found');
}

/**
 * Interface for Spoonacular API response
 */
export interface SpoonacularRecipe {
  id: number;
  title: string;
  summary: string;
  image: string;
  readyInMinutes: number;
  servings: number;
  extendedIngredients: Array<{
    id: number;
    name: string;
    amount: number;
    unit: string;
  }>;
  analyzedInstructions: Array<{
    steps: Array<{
      number: number;
      step: string;
    }>;
  }>;
  cuisines: string[];
  dishTypes: string[];
  diets: string[];
  nutrition?: {
    nutrients: Array<{
      name: string;
      amount: number;
      unit: string;
    }>;
  };
}

interface SpoonacularSearchResponse {
  results: SpoonacularRecipe[];
  totalResults: number;
}

/**
 * Converts Spoonacular recipe to our Recipe format
 */
function convertSpoonacularRecipe(spoonacularRecipe: SpoonacularRecipe): Recipe {
  const ingredients = spoonacularRecipe.extendedIngredients.map((ing, index) => ({
    id: `spoonacular-ingredient-${index}`,
    name: ing.name,
    amount: ing.amount,
    unit: ing.unit,
    notes: ''
  }));

  const instructions = spoonacularRecipe.analyzedInstructions[0]?.steps.map((step) => ({
    id: `spoonacular-step-${step.number}`,
    stepNumber: step.number,
    instruction: step.step
  })) || [];

  // Determine meal type from dish types
  let category: 'breakfast' | 'lunch' | 'dinner' | 'snack' | 'dessert' = 'dinner'; // default
  const dishTypes = spoonacularRecipe.dishTypes || [];
  if (dishTypes.includes('breakfast')) category = 'breakfast';
  else if (dishTypes.includes('lunch')) category = 'lunch';
  else if (dishTypes.includes('dessert')) category = 'dessert';
  else if (dishTypes.includes('snack')) category = 'snack';

  // Clean HTML from summary
  const description = spoonacularRecipe.summary.replace(/<[^>]*>/g, '');

  return {
    id: `spoonacular-${spoonacularRecipe.id}`,
    title: spoonacularRecipe.title,
    description: description.substring(0, 300) + '...', // Truncate long descriptions
    image: spoonacularRecipe.image,
    servings: spoonacularRecipe.servings,
    prepTime: Math.floor(spoonacularRecipe.readyInMinutes * 0.3),
    cookTime: Math.floor(spoonacularRecipe.readyInMinutes * 0.7),
    totalTime: spoonacularRecipe.readyInMinutes,
    difficulty: 'medium' as const,
    category,
    cuisine: spoonacularRecipe.cuisines[0] || 'international',
    dietaryRestrictions: (spoonacularRecipe.diets as ('vegetarian' | 'vegan' | 'gluten-free' | 'dairy-free' | 'nut-free' | 'keto' | 'paleo')[]) || [],
    tags: [
      ...spoonacularRecipe.cuisines,
      ...spoonacularRecipe.diets,
      'spoonacular'
    ],
    ingredients,
    instructions,
    rating: 4.0,
    ratingsCount: 0,
    likesCount: 0,
    authorId: 'spoonacular',
    authorName: 'Spoonacular',
    createdAt: new Date().toISOString(),
    updatedAt: new Date().toISOString(),
    isPublished: true
  };
}

/**
 * Search recipes from Spoonacular API (with intelligent caching)
 */
export async function searchSpoonacularRecipes(
  searchTerm: string = '',
  filters: RecipeFilters = {}
): Promise<{ recipes: Recipe[]; totalResults: number; fromCache: boolean }> {
  try {
<<<<<<< HEAD
    const cacheService = await import('./spoonacularCacheService.server');
    return await cacheService.searchRecipesInternal(searchTerm, filters);
=======
    const params = new URLSearchParams({
      apiKey: SPOONACULAR_API_KEY,
      query,
      number: (options.number || 12).toString(),
      offset: (options.offset || 0).toString(),
      addRecipeInformation: 'true',
      fillIngredients: 'true',
      addRecipeInstructions: 'true'
    });

  if (options.cuisine) params.append('cuisine', options.cuisine);
  if (options.diet) params.append('diet', options.diet);
  if (options.type) params.append('type', options.type);
  if (options.maxReadyTime) params.append('maxReadyTime', options.maxReadyTime.toString());
  if (options.intolerances) params.append('intolerances', options.intolerances);

    const response = await fetch(`${BASE_URL}/complexSearch?${params}`, {
      headers: {
        'Content-Type': 'application/json',
      }
    });

    if (!response.ok) {
      throw new Error(`Spoonacular API error: ${response.status} ${response.statusText}`);
    }

    const data: SpoonacularSearchResponse = await response.json();
    
    const recipes = data.results.map(convertSpoonacularRecipe);

    return {
      recipes,
      totalResults: data.totalResults
    };
>>>>>>> 61a98f73
  } catch (error) {
    console.error('Spoonacular search error:', error);
    return { recipes: [], totalResults: 0, fromCache: false };
  }
}

/**
 * Get recipe details from Spoonacular API (with intelligent caching)
 */
export async function getSpoonacularRecipe(id: string): Promise<Recipe | null> {
  try {
    const cacheService = await import('./spoonacularCacheService.server');
    const result = await cacheService.getRecipeInternal(id);
    return result.recipe;
  } catch (error) {
    console.error('Spoonacular recipe fetch error:', error);
    return null;
  }
}

/**
 * Search recipes by ingredients from Spoonacular API (with intelligent caching)
 */
export async function searchRecipesByIngredients(
  ingredients: string[]
): Promise<{ recipes: Recipe[]; totalResults: number; fromCache: boolean }> {
  try {
    const cacheService = await import('./spoonacularCacheService.server');
    const result = await cacheService.searchRecipesByIngredientsInternal(ingredients);
    return { ...result, totalResults: result.recipes.length };
  } catch (error) {
    console.error('Ingredient search error:', error);
    return { recipes: [], totalResults: 0, fromCache: false };
  }
}

/**
 * Get popular/random recipes from Spoonacular (with intelligent caching)
 */
export async function getPopularSpoonacularRecipes(): Promise<{ recipes: Recipe[]; totalResults: number; fromCache: boolean }> {
  try {
    const cacheService = await import('./spoonacularCacheService.server');
    const result = await cacheService.getPopularRecipesInternal();
    return { ...result, totalResults: result.recipes.length };
  } catch (error) {
    console.error('Popular recipes error:', error);
    return { recipes: [], totalResults: 0, fromCache: false };
  }
}

/**
 * Rate limiting helper
 */
let lastRequestTime = 0;
const MIN_REQUEST_INTERVAL = 1000 / 150; // 150 requests per minute max

export function rateLimitedRequest<T>(requestFn: () => Promise<T>): Promise<T> {
  return new Promise((resolve, reject) => {
    const now = Date.now();
    const timeSinceLastRequest = now - lastRequestTime;
    const delay = Math.max(0, MIN_REQUEST_INTERVAL - timeSinceLastRequest);

    setTimeout(async () => {
      try {
        lastRequestTime = Date.now();
        const result = await requestFn();
        resolve(result);
      } catch (error) {
        reject(error);
      }
    }, delay);
  });
}
// Note: Internal functions are now exported from spoonacularCacheService.server.ts<|MERGE_RESOLUTION|>--- conflicted
+++ resolved
@@ -141,10 +141,6 @@
   filters: RecipeFilters = {}
 ): Promise<{ recipes: Recipe[]; totalResults: number; fromCache: boolean }> {
   try {
-<<<<<<< HEAD
-    const cacheService = await import('./spoonacularCacheService.server');
-    return await cacheService.searchRecipesInternal(searchTerm, filters);
-=======
     const params = new URLSearchParams({
       apiKey: SPOONACULAR_API_KEY,
       query,
@@ -179,7 +175,8 @@
       recipes,
       totalResults: data.totalResults
     };
->>>>>>> 61a98f73
+    const cacheService = await import('./spoonacularCacheService.server');
+    return await cacheService.searchRecipesInternal(searchTerm, filters);
   } catch (error) {
     console.error('Spoonacular search error:', error);
     return { recipes: [], totalResults: 0, fromCache: false };
